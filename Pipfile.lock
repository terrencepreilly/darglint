--- conflicted
+++ resolved
@@ -1,11 +1,7 @@
 {
     "_meta": {
         "hash": {
-<<<<<<< HEAD
             "sha256": "7e4fbdea5a058a61b331089613b5173fb34a6fa035dc26b9845b2a6d3c5c4b78"
-=======
-            "sha256": "e20789ffc3867b502c3ef2ec9cbfc3dad0330f2877a346d8ded29efdead5a633"
->>>>>>> 3e8a1d23
         },
         "pipfile-spec": 6,
         "requires": {},
@@ -62,16 +58,11 @@
             "version": "==3.0.4"
         },
         "darglint": {
-<<<<<<< HEAD
-            "hashes": [
-                "sha256:51629bf821a168a8966c7db4988c44599204c1875b07381a6c2507b405cbf046",
-                "sha256:d4f9044ddcc3b5dfd99ef571e13f730cc9ffc2b8e5326eec79243a2bf848f043"
-            ],
-            "index": "pypi",
-            "version": "==0.5.3"
-=======
-            "path": "."
->>>>>>> 3e8a1d23
+            "hashes": [
+                "sha256:64da80de48de32b4178f145109151cb8915e9854e69630c6167ea827f8b506e1"
+            ],
+            "index": "pypi",
+            "version": "==0.5.5"
         },
         "decorator": {
             "hashes": [
@@ -109,7 +100,6 @@
             ],
             "index": "pypi",
             "version": "==3.7.7"
-<<<<<<< HEAD
         },
         "greenlet": {
             "hashes": [
@@ -134,8 +124,6 @@
                 "sha256:d97b0661e1aead761f0ded3b769044bb00ed5d33e1ec865e891a8b128bf7c656"
             ],
             "version": "==0.4.15"
-=======
->>>>>>> 3e8a1d23
         },
         "idna": {
             "hashes": [
@@ -153,19 +141,11 @@
         },
         "ipython": {
             "hashes": [
-<<<<<<< HEAD
-                "sha256:b038baa489c38f6d853a3cfc4c635b0cda66f2864d136fe8f40c1a6e334e2a6b",
-                "sha256:f5102c1cd67e399ec8ea66bcebe6e3968ea25a8977e53f012963e5affeb1fe38"
-            ],
-            "index": "pypi",
-            "version": "==7.4.0"
-=======
                 "sha256:54c5a8aa1eadd269ac210b96923688ccf01ebb2d0f21c18c3c717909583579a8",
                 "sha256:e840810029224b56cd0d9e7719dc3b39cf84d577f8ac686547c8ba7a06eeab26"
             ],
             "index": "pypi",
             "version": "==7.5.0"
->>>>>>> 3e8a1d23
         },
         "ipython-genutils": {
             "hashes": [
@@ -190,12 +170,11 @@
         },
         "more-itertools": {
             "hashes": [
-<<<<<<< HEAD
-                "sha256:0125e8f60e9e031347105eb1682cef932f5e97d7b9a1a28d9bf00c22a5daef40",
-                "sha256:590044e3942351a1bdb1de960b739ff4ce277960f2425ad4509446dbace8d9d1"
+                "sha256:2112d2ca570bb7c3e53ea1a35cd5df42bb0fd10c45f0fb97178679c3c03d64c7",
+                "sha256:c3e4748ba1aad8dba30a4886b0b1a2004f9a863837b8654e7059eebf727afa5a"
             ],
             "markers": "python_version > '2.7'",
-            "version": "==6.0.0"
+            "version": "==7.0.0"
         },
         "msgpack": {
             "hashes": [
@@ -221,20 +200,6 @@
         },
         "mypy": {
             "hashes": [
-                "sha256:308c274eb8482fbf16006f549137ddc0d69e5a589465e37b99c4564414363ca7",
-                "sha256:e80fd6af34614a0e898a57f14296d0dacb584648f0339c2e000ddbf0f4cc2f8d"
-            ],
-            "index": "pypi",
-            "version": "==0.670"
-=======
-                "sha256:2112d2ca570bb7c3e53ea1a35cd5df42bb0fd10c45f0fb97178679c3c03d64c7",
-                "sha256:c3e4748ba1aad8dba30a4886b0b1a2004f9a863837b8654e7059eebf727afa5a"
-            ],
-            "markers": "python_version > '2.7'",
-            "version": "==7.0.0"
-        },
-        "mypy": {
-            "hashes": [
                 "sha256:2afe51527b1f6cdc4a5f34fc90473109b22bf7f21086ba3e9451857cf11489e6",
                 "sha256:56a16df3e0abb145d8accd5dbb70eba6c4bd26e2f89042b491faa78c9635d1e2",
                 "sha256:5764f10d27b2e93c84f70af5778941b8f4aa1379b2430f85c827e0f5464e8714",
@@ -249,7 +214,6 @@
             ],
             "index": "pypi",
             "version": "==0.701"
->>>>>>> 3e8a1d23
         },
         "mypy-extensions": {
             "hashes": [
@@ -260,24 +224,17 @@
         },
         "neovim": {
             "hashes": [
-<<<<<<< HEAD
                 "sha256:a6a0e7a5b4433bf4e6ddcbc5c5ff44170be7d84259d002b8e8d8fb4ee78af60f"
             ],
             "index": "pypi",
             "version": "==0.3.1"
-=======
+        },
+        "parso": {
+            "hashes": [
                 "sha256:17cc2d7a945eb42c3569d4564cdf49bde221bc2b552af3eca9c1aad517dcdd33",
                 "sha256:2e9574cb12e7112a87253e14e2c380ce312060269d04bd018478a3c92ea9a376"
             ],
             "version": "==0.4.0"
->>>>>>> 3e8a1d23
-        },
-        "parso": {
-            "hashes": [
-                "sha256:4580328ae3f548b358f4901e38c0578229186835f0fa0846e47369796dd5bcc9",
-                "sha256:68406ebd7eafe17f8e40e15a84b56848eccbf27d7c1feb89e93d8fca395706db"
-            ],
-            "version": "==0.3.4"
         },
         "pexpect": {
             "hashes": [
@@ -303,17 +260,10 @@
         },
         "pluggy": {
             "hashes": [
-<<<<<<< HEAD
-                "sha256:19ecf9ce9db2fce065a7a0586e07cfb4ac8614fe96edf628a264b1c70116cf8f",
-                "sha256:84d306a647cc805219916e62aab89caa97a33a1dd8c342e87a37f91073cd4746"
-            ],
-            "version": "==0.9.0"
-=======
                 "sha256:25a1bc1d148c9a640211872b4ff859878d422bccb59c9965e04eed468a0aa180",
                 "sha256:964cedd2b27c492fbf0b7f58b3284a09cf7f99b0f715941fb24a439b3af1bd1a"
             ],
             "version": "==0.11.0"
->>>>>>> 3e8a1d23
         },
         "prompt-toolkit": {
             "hashes": [
@@ -353,31 +303,17 @@
         },
         "pygments": {
             "hashes": [
-<<<<<<< HEAD
-                "sha256:5ffada19f6203563680669ee7f53b64dabbeb100eb51b61996085e99c03b284a",
-                "sha256:e8218dd399a61674745138520d0d4cf2621d7e032439341bc3f647bff125818d"
-            ],
-            "version": "==2.3.1"
-        },
-        "pynvim": {
-            "hashes": [
-                "sha256:cf6490c4e586c9da01a32f3e0ae21c61342d7ea171e06025bda210bdc95cbe05"
-            ],
-            "version": "==0.3.2"
-        },
-        "pytest": {
-            "hashes": [
-                "sha256:592eaa2c33fae68c7d75aacf042efc9f77b27c08a6224a4f59beab8d9a420523",
-                "sha256:ad3ad5c450284819ecde191a654c09b0ec72257a2c711b9633d677c71c9850c4"
-            ],
-            "index": "pypi",
-            "version": "==4.3.1"
-=======
                 "sha256:31cba6ffb739f099a85e243eff8cb717089fdd3c7300767d9fc34cb8e1b065f5",
                 "sha256:5ad302949b3c98dd73f8d9fcdc7e9cb592f120e32a18e23efd7f3dc51194472b"
             ],
             "version": "==2.4.0"
         },
+        "pynvim": {
+            "hashes": [
+                "sha256:cf6490c4e586c9da01a32f3e0ae21c61342d7ea171e06025bda210bdc95cbe05"
+            ],
+            "version": "==0.3.2"
+        },
         "pytest": {
             "hashes": [
                 "sha256:1a8aa4fa958f8f451ac5441f3ac130d9fc86ea38780dd2715e6d5c5882700b24",
@@ -385,7 +321,6 @@
             ],
             "index": "pypi",
             "version": "==4.5.0"
->>>>>>> 3e8a1d23
         },
         "readme-renderer": {
             "hashes": [
@@ -396,17 +331,10 @@
         },
         "requests": {
             "hashes": [
-<<<<<<< HEAD
-                "sha256:502a824f31acdacb3a35b6690b5fbf0bc41d63a24a45c4004352b0242707598e",
-                "sha256:7bf2a778576d825600030a110f3c0e3e8edc51dfaafe1c146e39a2027784957b"
-            ],
-            "version": "==2.21.0"
-=======
                 "sha256:11e007a8a2aa0323f5a921e9e6a2d7e4e67d9877e85773fba9ba6419025cbeb4",
                 "sha256:9cf5292fcd0f598c671cfc1e0d7d1a7f13bb8085e9a590f48c010551dc6c4b31"
             ],
             "version": "==2.22.0"
->>>>>>> 3e8a1d23
         },
         "requests-toolbelt": {
             "hashes": [
@@ -431,20 +359,6 @@
         },
         "tox": {
             "hashes": [
-<<<<<<< HEAD
-                "sha256:04f8f1aa05de8e76d7a266ccd14e0d665d429977cd42123bc38efa9b59964e9e",
-                "sha256:25ef928babe88c71e3ed3af0c464d1160b01fca2dd1870a5bb26c2dea61a17fc"
-            ],
-            "index": "pypi",
-            "version": "==3.7.0"
-        },
-        "tqdm": {
-            "hashes": [
-                "sha256:d385c95361699e5cf7622485d9b9eae2d4864b21cd5a2374a9c381ffed701021",
-                "sha256:e22977e3ebe961f72362f6ddfb9197cc531c9737aaf5f607ef09740c849ecd05"
-            ],
-            "version": "==4.31.1"
-=======
                 "sha256:0b0f24aabc4296719c1008df82452bbba07f29713c2448f6923850396b7b9586",
                 "sha256:1fa40cf60654c981ae8f0dafc8b87fe4ffd1ec3381d90694b97e1eec02e0b5d9"
             ],
@@ -457,7 +371,6 @@
                 "sha256:e288416eecd4df19d12407d0c913cbf77aa8009d7fddb18f632aded3bdbdda6b"
             ],
             "version": "==4.32.1"
->>>>>>> 3e8a1d23
         },
         "traitlets": {
             "hashes": [
@@ -476,29 +389,6 @@
         },
         "typed-ast": {
             "hashes": [
-<<<<<<< HEAD
-                "sha256:035a54ede6ce1380599b2ce57844c6554666522e376bd111eb940fbc7c3dad23",
-                "sha256:037c35f2741ce3a9ac0d55abfcd119133cbd821fffa4461397718287092d9d15",
-                "sha256:049feae7e9f180b64efacbdc36b3af64a00393a47be22fa9cb6794e68d4e73d3",
-                "sha256:19228f7940beafc1ba21a6e8e070e0b0bfd1457902a3a81709762b8b9039b88d",
-                "sha256:2ea681e91e3550a30c2265d2916f40a5f5d89b59469a20f3bad7d07adee0f7a6",
-                "sha256:3a6b0a78af298d82323660df5497bcea0f0a4a25a0b003afd0ce5af049bd1f60",
-                "sha256:5385da8f3b801014504df0852bf83524599df890387a3c2b17b7caa3d78b1773",
-                "sha256:606d8afa07eef77280c2bf84335e24390055b478392e1975f96286d99d0cb424",
-                "sha256:69245b5b23bbf7fb242c9f8f08493e9ecd7711f063259aefffaeb90595d62287",
-                "sha256:6f6d839ab09830d59b7fa8fb6917023d8cb5498ee1f1dbd82d37db78eb76bc99",
-                "sha256:730888475f5ac0e37c1de4bd05eeb799fdb742697867f524dc8a4cd74bcecc23",
-                "sha256:9819b5162ffc121b9e334923c685b0d0826154e41dfe70b2ede2ce29034c71d8",
-                "sha256:9e60ef9426efab601dd9aa120e4ff560f4461cf8442e9c0a2b92548d52800699",
-                "sha256:af5fbdde0690c7da68e841d7fc2632345d570768ea7406a9434446d7b33b0ee1",
-                "sha256:b64efdbdf3bbb1377562c179f167f3bf301251411eb5ac77dec6b7d32bcda463",
-                "sha256:bac5f444c118aeb456fac1b0b5d14c6a71ea2a42069b09c176f75e9bd4c186f6",
-                "sha256:bda9068aafb73859491e13b99b682bd299c1b5fd50644d697533775828a28ee0",
-                "sha256:d659517ca116e6750101a1326107d3479028c5191f0ecee3c7203c50f5b915b0",
-                "sha256:eddd3fb1f3e0f82e5915a899285a39ee34ce18fd25d89582bc89fc9fb16cd2c6"
-            ],
-            "version": "==1.3.1"
-=======
                 "sha256:132eae51d6ef3ff4a8c47c393a4ef5ebf0d1aecc96880eb5d6c8ceab7017cc9b",
                 "sha256:18141c1484ab8784006c839be8b985cfc82a2e9725837b0ecfa0203f71c4e39d",
                 "sha256:2baf617f5bbbfe73fd8846463f5aeafc912b5ee247f410700245d68525ec584a",
@@ -520,7 +410,6 @@
                 "sha256:f9202fa138544e13a4ec1a6792c35834250a85958fde1251b6a22e07d1260ae7"
             ],
             "version": "==1.3.5"
->>>>>>> 3e8a1d23
         },
         "urllib3": {
             "hashes": [
@@ -531,17 +420,10 @@
         },
         "virtualenv": {
             "hashes": [
-<<<<<<< HEAD
-                "sha256:6aebaf4dd2568a0094225ebbca987859e369e3e5c22dc7d52e5406d504890417",
-                "sha256:984d7e607b0a5d1329425dd8845bd971b957424b5ba664729fab51ab8c11bc39"
-            ],
-            "version": "==16.4.3"
-=======
                 "sha256:99acaf1e35c7ccf9763db9ba2accbca2f4254d61d1912c5ee364f9cc4a8942a0",
                 "sha256:fe51cdbf04e5d8152af06c075404745a7419de27495a83f0d72518ad50be3ce8"
             ],
             "version": "==16.6.0"
->>>>>>> 3e8a1d23
         },
         "wcwidth": {
             "hashes": [
@@ -559,19 +441,11 @@
         },
         "wheel": {
             "hashes": [
-<<<<<<< HEAD
-                "sha256:66a8fd76f28977bb664b098372daef2b27f60dc4d1688cfab7b37a09448f0e9d",
-                "sha256:8eb4a788b3aec8abf5ff68d4165441bc57420c9f64ca5f471f58c3969fe08668"
-            ],
-            "index": "pypi",
-            "version": "==0.33.1"
-=======
                 "sha256:5e79117472686ac0c4aef5bad5172ea73a1c2d1646b808c35926bd26bdfb0c08",
                 "sha256:62fcfa03d45b5b722539ccbc07b190e4bfff4bb9e3a4d470dd9f6a0981002565"
             ],
             "index": "pypi",
             "version": "==0.33.4"
->>>>>>> 3e8a1d23
         }
     }
 }