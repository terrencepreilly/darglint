# Darglint

A functional docstring linter which checks whether a docstring's
description matches the actual function/method implementation.
*Darglint* expects docstrings to be formatted using the
[Google Python Style Guide](https://google.github.io/styleguide/pyguide.html),
or [Sphinx Style Guide](https://pythonhosted.org/an_example_pypi_project/sphinx.html#function-definitions),
or [Numpy Style Guide](https://numpydoc.readthedocs.io/en/latest/format.html).

Feel free to submit an issue/pull request if you spot a problem or
would like a feature in *darglint*.

**Table of Contents**:

- [Installation](#installation)
- [Configuration](#configuration)
- [Usage](#usage)
- [Sphinx](#sphinx)
<<<<<<< HEAD
- [Numpy](#numpy)
- [Integrations](#integrations)
=======
- [Flake8](#flake8)
- [Pre-commit](#Pre-commit)
>>>>>>> c8b3c8ef
- [Roadmap](#roadmap)
- [Contribution](#development-and-contributions)


## Installation

To install *darglint*, use pip.

```bash
pip install darglint
```

Or, clone the repository, `cd` to the directory, and

```bash
pip install .
```

## Configuration

*darglint* can be configured using a configuration file.  The configuration
file must be named either *.darglint*, *setup.cfg*, or *tox.ini*.  It must
also have a section starting with the section header, `[darglint]`.
Finally, the configuration file must be located either in the directory
*darglint* is called from, or from a parent directory of that working
directory.

Currently, the configuration file allows us to ignore errors, to specify
message templates, and to specify the strictness of checks.

### Error Configuration

If we would like to ignore `ExcessRaiseError`s (because we know that
an underlying function will raise an exception), then we would add its
error code to a file named *.darglint*:

```ini
[darglint]
ignore=DAR402
```

We can ignore multiple errors by using a comma-separated list:

```ini
[darglint]
ignore=DAR402,DAR103
```

Instead of specifying error codes to ignore in general one can also specify a
regex to exclude certain function names from tests. For example, the following 
configuration would disable linting on all private methods.
```ini
[darglint]
ignore_regex=^_(.*)
```

### Message Template Configuration

If we would like to specify a message template, we may do so as
follows:

```ini
[darglint]
message_template={msg_id}@{path}:{line}
```

Which will produce a message such as `DAR102@driver.py:72`.

Finally, we can specify the docstring style type using `docstring_style`
("google" by default):

```ini
[darglint]
docstring_style=sphinx
```

### Strictness Configuration

Strictness determines how lax darglint will be when checking docstrings.
There are three levels of strictness available:

- short: One-line descriptions are acceptable; anything
more and the docstring will be fully checked.

- long: One-line descriptions and descriptions without
arguments/returns/yields/etc. sections will be allowed.  Anything more,
and the docstring will be fully checked.

- full: (Default) Docstrings will be fully checked.

For example, if we have the following function:

```python
def double(x):
    # <docstring>
    return x * 2
```

Then the following table describes which errors will be raised for
each of the docstrings (rows) when checked against each of the
configurations (columns):

```
┌──────────────────────────────┬──────────────────┬────────────────┬──────────────────┐
│ Docstring                    │  short           │  long          │  full            │
├──────────────────────────────┼──────────────────┼────────────────┼──────────────────┤
│ """Doubles the argument."""  │ None             │ None           │ Missing argument │
│                              │                  │                │ Missing return   │
│                              │                  │                │                  │
│                              │                  │                │                  │
├──────────────────────────────┼──────────────────┼────────────────┼──────────────────┤
│ """Doubles the argument.     │ Missing argument │ None           │ Missing argument │
│                              │ Missing return   │                │ Missing return   │
│ Not very pythonic.           │                  │                │                  │
│                              │                  │                │                  │
│ """                          │                  │                │                  │
│                              │                  │                │                  │
├──────────────────────────────┼──────────────────┼────────────────┼──────────────────┤
│ """Doubles the argument.     │ Missing return   │ Missing return │ Missing return   │
│                              │                  │                │                  │
│ Args:                        │                  │                │                  │
│     x: The number to double. │                  │                │                  │
│                              │                  │                │                  │
│ """                          │                  │                │                  │
└──────────────────────────────┴──────────────────┴────────────────┴──────────────────┘
```

In short, if you want to be able to have single-line docstrings, and check
all other docstrings against their described parameters, you would specify

```ini
[darglint]
strictness=short
```

In your configuration file.


## Usage


### Command Line use

Given a python source file, `serializers.py`, you would check the docstrings
as follows:

```bash
darglint serializers.py
```

You can give an optional verbosity setting to *darglint*.  For example,

```bash
darglint -v 2 *.py
```

Would give a description of the error along with information as to this
specific instance.  The default verbosity is 1, which gives the filename,
function name, line number, error code, and some general hints.

To use an arbitrary error format, you can pass a message template, which
is a python format string.  For example, if we pass the message
template

```bash
darglint -m "{path}:{line} -> {msg_id}" darglint/driver.py
```

Then we would get back error messages like

```
darglint/driver.py :61 -> DAR101
```

The following attributes can be passed to the format string:
- *line*: The line number,
- *msg*: The error message,
- *msg_id*: The error code,
- *obj*: The function/method name,
- *path*: The relative file path.

The message template can also be specified in the configuration file
as the value `message_template`.

*darglint* is particularly useful when combined with the utility, `find`.
This allows us to check all of the files in our project at once.  For example,
when eating my own dogfood (as I tend to do), I invoke *darglint* as follows:

```bash
find . -name "*.py" | xargs darglint
```

Where I'm searching all files ending in ".py" recursively from the
current directory, and calling *darglint* on each one in turn.

### Ignoring Errors in a Docstring

You can ignore specific errors in a particular docstring.  The syntax
is much like that of *pycodestyle*, etc.  It generally takes the from
of:

```python
# noqa: <error> <argument>
```

Where `<error>` is the particular error to ignore (`DAR402`, or `DAR201`
for example), and `<argument>` is what (if anything) the ignore
statement refers to (if nothing, then it is not specified).

Let us say that we want to ignore a missing return statement
in the following docstring:

```python
def we_dont_want_a_returns_section():
  """Return the value, 3.

  # noqa: DAR201

  """
  return 3
```

We put the `noqa` anywhere in the top level of the docstring.
However, this won't work if we are missing something more specific,
like a parameter.  We may not want to ignore all missing parameters,
either, just one particular one.  For example, we may be writing a
function that takes a class instance as self. (Say, in a bound *celery*
task.) Then we would do something like:

```python
def a_bound_function(self, arg1):
  """Do something interesting.

  Args:
    arg1: The first argument.

  # noqa: DAR101 arg1

  """
  arg1.execute(self)
```

So, the argument comes to the right of the error.

We may also want to mark excess documentation as being okay.  For example,
we may not want to explicitly catch and raise a `ZeroDivisionError`.  We
could do the following:

```python
def always_raises_exception(x):
    """Raise a zero division error or type error.o

    Args:
      x: The argument which could be a number or could not be.

    Raises:
      ZeroDivisionError: If x is a number.  # noqa: DAR402
      TypeError: If x is not a number.  # noqa: DAR402

    """
    x / 0
```

So, in this case, the argument for `noqa` is really all the way to
the left.  (Or whatever description we are parsing.)  We could also
have put it on its own line, as `# noqa: DAR402 ZeroDivisionError`.

### Error Codes

- *DAR001*: The docstring was not parsed correctly due to a syntax error.
- *DAR002*: An argument/exception lacks a description
- *DAR003*: A line is under-indented or over-indented.
- *DAR004*: The docstring contains an extra newline where it shouldn't.
- *DAR101*: The docstring is missing a parameter in the definition.
- *DAR102*: The docstring contains a parameter not in function.
- *DAR103*: The docstring parameter type doesn't match function.
- *DAR104*: (disabled) The docstring parameter has no type specified 
- *DAR201*: The docstring is missing a return from definition.
- *DAR202*: The docstring has a return not in definition.
- *DAR203*: The docstring parameter type doesn't match function.
- *DAR301*: The docstring is missing a yield present in definition.
- *DAR302*: The docstring has a yield not in definition.
- *DAR401*: The docstring is missing an exception raised.
- *DAR402*: The docstring describes an exception not explicitly raised.
- *DAR501*: The docstring describes a variable which is not defined.

The number in the hundreds narrows the error by location in the docstring:

- 000: Syntax, formatting, and style
- 100: Args section
- 200: Returns section
- 300: Yields section
- 400: Raises section
- 500: Variables section

You can enable disabled-by-default exceptions in the configuration file
using the `enable` option.  It accepts a comma-separated list of error
codes.

```ini
[darglint]
enable=DAR104
```


## Sphinx

Darglint can handle sphinx-style docstrings, but imposes some restrictions
on top of the Sphinx style. For example, all fields (such as `:returns:`)
must be the last items in the docstring.  They must be together, and all
indents should be four spaces.  These restrictions may be loosened at a
later date.

To analyze Sphinx-style docstrings, pass the style flag to the command:

```bash
darglint -s sphinx example.py
darglint --docsting-style sphinx example.py
```

Alternatively, you can specify the style in the configuration file using
the setting, "docstring\_style":

```ini
[darglint]
docstring_style=sphinx
```

## Numpy

Darglint now has an initial implementation for Numpy-style docstrings.
Similarly to Sphinx-style docstrings, you can pass a style flag to the
command:

```bash
darglint -s numpy example.py
darglint --docstring-style numpy example.py
```

Or set it in a configuration file:

```init
[darglint]
docstring_style=numpy
```

The numpy parser and error reporter are not yet fully stabilized.
Add issues or suggestions to the tracking bug, Issue #69.

## Integrations

### Flake8

Darglint can be used in conjunction with Flake8 as a plugin.  The only
setup necessary is to install Flake8 and Darglint in the same environment.
Darglint will pull its configuration from any configuration file present.
(So, if you would like to lint Sphinx-style comments, then you should have
that setting enabled in a configuration file in the project directory.)

<<<<<<< HEAD
### SublimeLinter

A plugin for SublimeLinter can be found [here](https://github.com/raddessi/SublimeLinter-contrib-darglint)

=======
## Pre-commit

Download [pre-commit](https://pre-commit.com/) and
[install](https://pre-commit.com/#install) it. Once it is installed, add this
to `.pre-commit-config.yaml` in your repository:
```yaml
repos:
-   repo: https://github.com/terrencepreilly/darglint
    rev: master
    hooks:
    - id: darglint
```
Then run `pre-commit install` and you're ready to go. Before commiting,
`darglint` will be run on the staged files. If it finds any errors, the user
is notified and the commit is aborted. Store necessary configuration (such as
error formatting) in `.darglint`, `config.cfg` or `tox.ini`.
>>>>>>> c8b3c8ef

## Roadmap
The below list is the current roadmap for *darglint*.  For each
version number, it specifies which features will be added.
To see the most recently implemented features, see the *CHANGELOG*.


### 1.0
- [ ] Robust logging for errors caused/encountered by *darglint*.
- [ ] Add style errors and suggestions.  In particular, allow for multiple
levels of strictness, (lenient by default).  Then warn for no newline after
short description, and for excess whitespace between sections, etc.
- [ ] Add support for numpydoc style docstrings.



### Other features
I haven't decided when to add the below features.

- [ ] ALE support.
- [ ] Syntastic support. (Syntastic is not accepting new checkers until
their next API stabilizes, so this may take some time.)
- [ ] Check super classes of errors/exceptions raised to allow for more
general descriptions in the interface.

## Development and Contributions

### Development Setup

Install `darglint`. First, clone the repository:

```bash
git clone https://github.com/terrencepreilly/darglint.git
```

`cd` into the directory, create a virtual environment (optional), then setup:

```bash
cd darglint/
virtualenv -p python3.6 .env
source .env/bin/activate
pip install -e .
```

You can run the tests using

```bash
python setup.py test
```

Or, install `pytest` manually, `cd` to the project's root directory,
and run

```bash
pytest
```

This project tries to conform by the styles imposed by `pycodestyle`
and `pydocstyle`, as well as by `darglint` itself.


A dockerfile exists for testing with Python3.4.  Although it's not
officially supported (only 3.5+), it's nice to try to make minor
version numbers support it.  You would build the dockerfile and
test using something like

```bash
pushd docker-build
docker build -t darglint-34 -f Dockerfile.test34 .
popd
docker run -it --rm -v $(pwd):/code darglint-34 pytest
```

### Contribution

If you would like to tackle an issue or feature, email me or comment on the
issue to make sure it isn't already being worked on.  Contributions will
be accepted through pull requests.  New features should include unit tests,
and, of course, properly formatted documentation.<|MERGE_RESOLUTION|>--- conflicted
+++ resolved
@@ -16,13 +16,9 @@
 - [Configuration](#configuration)
 - [Usage](#usage)
 - [Sphinx](#sphinx)
-<<<<<<< HEAD
 - [Numpy](#numpy)
 - [Integrations](#integrations)
-=======
 - [Flake8](#flake8)
-- [Pre-commit](#Pre-commit)
->>>>>>> c8b3c8ef
 - [Roadmap](#roadmap)
 - [Contribution](#development-and-contributions)
 
@@ -382,17 +378,16 @@
 (So, if you would like to lint Sphinx-style comments, then you should have
 that setting enabled in a configuration file in the project directory.)
 
-<<<<<<< HEAD
 ### SublimeLinter
 
 A plugin for SublimeLinter can be found [here](https://github.com/raddessi/SublimeLinter-contrib-darglint)
 
-=======
-## Pre-commit
+### Pre-commit
 
 Download [pre-commit](https://pre-commit.com/) and
 [install](https://pre-commit.com/#install) it. Once it is installed, add this
 to `.pre-commit-config.yaml` in your repository:
+
 ```yaml
 repos:
 -   repo: https://github.com/terrencepreilly/darglint
@@ -400,19 +395,21 @@
     hooks:
     - id: darglint
 ```
+
 Then run `pre-commit install` and you're ready to go. Before commiting,
 `darglint` will be run on the staged files. If it finds any errors, the user
 is notified and the commit is aborted. Store necessary configuration (such as
 error formatting) in `.darglint`, `config.cfg` or `tox.ini`.
->>>>>>> c8b3c8ef
 
 ## Roadmap
+
 The below list is the current roadmap for *darglint*.  For each
 version number, it specifies which features will be added.
 To see the most recently implemented features, see the *CHANGELOG*.
 
 
 ### 1.0
+
 - [ ] Robust logging for errors caused/encountered by *darglint*.
 - [ ] Add style errors and suggestions.  In particular, allow for multiple
 levels of strictness, (lenient by default).  Then warn for no newline after
