--- conflicted
+++ resolved
@@ -28,16 +28,11 @@
     condense,
     lex,
 )
-<<<<<<< HEAD
 from ..errors import (
     DarglintError,
-=======
+)
 from ..config import (
     Strictness,
-)
-from ..parse import (
-    google,
->>>>>>> c10d9d6d
 )
 from ..parse.identifiers import (
     ArgumentIdentifier,
@@ -401,21 +396,8 @@
             True if we should ignore everything, otherwise false.
 
         """
-<<<<<<< HEAD
         noqas = self.get_noqas()
         return '*' in noqas
-=======
-        for node in self._lookup[NodeType.NOQA]:
-            body = None
-            for child in node.walk():
-                if child.node_type == NodeType.NOQA_BODY:
-                    body = child
-                    break
-
-            if body is None or any([x.value == '*' for x in body.children]):
-                return True
-
-        return False
 
     def satisfies_strictness(self, strictness):
         # type: (Strictness) -> bool
@@ -429,23 +411,28 @@
             True if there is no more than the minimum amount of strictness.
 
         """
-        if len(self.root.children) != 1:
-            return False
-        top_levels = {
-            x.node_type for x in self.root.children[0].children
+        sections = {
+            section for section in Sections
+            for section in {
+                Sections.SHORT_DESCRIPTION,
+                Sections.LONG_DESCRIPTION,
+                Sections.ARGUMENTS_SECTION,
+                Sections.RAISES_SECTION,
+                Sections.YIELDS_SECTION,
+                Sections.RETURNS_SECTION,
+                Sections.NOQAS,
+            }
+            if self.get_section(section)
         }
         if strictness == Strictness.SHORT_DESCRIPTION:
-            return top_levels == {NodeType.SHORT_DESCRIPTION}
+            return sections == {Sections.SHORT_DESCRIPTION}
         elif strictness == Strictness.LONG_DESCRIPTION:
-            return top_levels in [
-                {NodeType.SHORT_DESCRIPTION},
-                {NodeType.SHORT_DESCRIPTION, NodeType.LONG_DESCRIPTION},
+            return sections in [
+                {Sections.SHORT_DESCRIPTION},
                 # Shouldn't be possible, but if it is in the future, then
                 # we should allow this.
-                {NodeType.LONG_DESCRIPTION},
+                {Sections.LONG_DESCRIPTION},
+                {Sections.SHORT_DESCRIPTION, Sections.LONG_DESCRIPTION},
             ]
         else:
-            # We don't need to check FULL_DESCRIPTION because it's the
-            # same situation as when strictness is not satisfied.
-            return False
->>>>>>> c10d9d6d
+            return False